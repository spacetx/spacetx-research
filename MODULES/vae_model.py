from .utilities import *
from .vae_parts import *
from .namedtuple import *
from typing import Union


def pretty_print_metrics(epoch: int,
                         metric: tuple,
                         is_train: bool = True) -> str:
    if is_train:
        s = 'Train [epoch {0:4d}] loss={1[loss]:.3f}, nll={1[nll]:.3f}, reg={1[reg]:.3f}, kl_tot={1[kl_tot]:.3f}, sparsity={1[sparsity]:.3f}, acc={1[accuracy]:.3f}, fg_fraction={1[fg_fraction]:.3f}, geco_sp={1[geco_sparsity]:.3f}, geco_bal={1[geco_balance]:.3f}'.format(epoch, metric)
    else:
        s = 'Test  [epoch {0:4d}] loss={1[loss]:.3f}, nll={1[nll]:.3f}, reg={1[reg]:.3f}, kl_tot={1[kl_tot]:.3f}, sparsity={1[sparsity]:.3f}, acc={1[accuracy]:.3f}, fg_fraction={1[fg_fraction]:.3f}, geco_sp={1[geco_sparsity]:.3f}, geco_bal={1[geco_balance]:.3f}'.format(epoch, metric)
    return s
    

def save_everything(path: str,
                    model: torch.nn.Module,
                    optimizer: torch.optim.Optimizer,
                    history_dict: dict,
                    hyperparams_dict: dict, epoch: int) -> None:

    all_member_var = model.__dict__
    member_var_to_save = {}
    for k, v in all_member_var.items():
        if not k.startswith("_") and k != 'training':
            member_var_to_save[k] = v

    torch.save({'epoch': epoch,
                'model_member_var': member_var_to_save,
                'model_state_dict': model.state_dict(),
                'optimizer_state_dict': optimizer.state_dict(),
                'history_dict': history_dict,
                'hyperparam_dict': hyperparams_dict}, path)


def load_info(path: str,
              load_params: bool = False,
              load_epoch: bool = False,
              load_history: bool = False) -> Checkpoint:

    if torch.cuda.is_available():
        resumed = torch.load(path) #, map_location="cuda:0")
    else:
        resumed = torch.load(path, map_location=torch.device('cpu'))

    epoch = resumed['epoch'] if load_epoch else None
    hyperparams_dict = resumed['hyperparam_dict'] if load_params else None
    history_dict = resumed['history_dict'] if load_history else None

    return Checkpoint(history_dict=history_dict, epoch=epoch, hyperparams_dict=hyperparams_dict)


def load_ckpt(path: str, device: Optional[str]=None):
    if device is None:
        resumed = torch.load(path)
    elif device == 'cuda':
        resumed = torch.load(path, map_location="cuda:0")
        #device = torch.device("cuda")
        #resumed = torch.load(path, map_location=device)
    elif device == 'cpu':
        device = torch.device('cpu')
        resumed = torch.load(path, map_location=device)
    else:
        raise Exception("device is not recognized")

    return resumed


def load_model_optimizer(ckpt,
                         model: Union[None, torch.nn.Module] = None,
                         optimizer: Union[None, torch.optim.Optimizer] = None,
                         overwrite_member_var: bool = False):

    device = torch.device('cuda') if torch.cuda.is_available() else torch.device('cpu')

    if model is not None:

        # load member variables
        if overwrite_member_var:
            for key, value in ckpt['model_member_var'].items():
                setattr(model, key, value)

        # load the modules
        model.load_state_dict(ckpt['model_state_dict'])
        model.to(device)

    if optimizer is not None:
        optimizer.load_state_dict(ckpt['optimizer_state_dict'])


def instantiate_optimizer(model: torch.nn.Module,
                          dict_params_optimizer: dict) -> torch.optim.Optimizer:
    
    # split the parameters between GECO and NOT_GECO
    geco_params, other_params = [], []
    for name, param in model.named_parameters():
        if name.startswith("geco"):
            geco_params.append(param)
        else:
            other_params.append(param)

    if dict_params_optimizer["type"] == "adam":
        optimizer = torch.optim.Adam([{'params': geco_params, 'lr': dict_params_optimizer["base_lr_geco"],
                                       'betas': dict_params_optimizer["betas_geco"]},
                                      {'params': other_params, 'lr': dict_params_optimizer["base_lr"],
                                       'betas': dict_params_optimizer["betas"]}],
                                     eps=dict_params_optimizer["eps"],
                                     weight_decay=dict_params_optimizer["weight_decay"])
        
    elif dict_params_optimizer["type"] == "SGD":
        optimizer = torch.optim.SGD([{'params': geco_params, 'lr': dict_params_optimizer["base_lr_geco"]},
                                     {'params': other_params, 'lr': dict_params_optimizer["base_lr"]}],
                                    weight_decay=dict_params_optimizer["weight_decay"])
    else:
        raise Exception
    return optimizer


def instantiate_scheduler(optimizer: torch.optim.Optimizer,
                          dict_params_scheduler: dict) -> torch.optim.lr_scheduler:
    if dict_params_scheduler["scheduler_type"] == "step_LR":
        scheduler = torch.optim.lr_scheduler.StepLR(optimizer,
                                                    step_size=dict_params_scheduler["scheduler_step_size"],
                                                    gamma=dict_params_scheduler["scheduler_gamma"],
                                                    last_epoch=-1)
    else:
        raise Exception
    return scheduler


class CompositionalVae(torch.nn.Module):

    def __init__(self, params: dict) -> None:
        super().__init__()

        # Instantiate all the modules
        self.inference_and_generator = Inference_and_Generation(params)
        self.ma_calculator = Moving_Average_Calculator(beta=0.999)  # i.e. average over the last 100 mini-batches

        # Raw image parameters
        self.dict_soft_constraints = params["soft_constraint"]
        self.nms_dict = params["nms"]
        self.sigma_fg = torch.tensor(params["loss"]["fg_std"])[..., None, None]  # add singleton for width, height
        self.sigma_bg = torch.tensor(params["loss"]["bg_std"])[..., None, None]  # add singleton for width, height

        self.geco_dict = params["GECO"]
        self.input_img_dict = params["input_image"]

        self.geco_sparsity_factor = torch.nn.Parameter(data=torch.tensor(self.geco_dict["factor_sparsity_range"][1]),
                                                       requires_grad=True)
        self.geco_balance_factor = torch.nn.Parameter(data=torch.tensor(self.geco_dict["factor_balance_range"][1]),
                                                      requires_grad=True)

        # Put everything on the cude if necessary
        self.use_cuda = torch.cuda.is_available()
        if self.use_cuda:
            self.cuda()
            self.sigma_fg = self.sigma_fg.cuda()
            self.sigma_bg = self.sigma_bg.cuda()


    def compute_regularizations(self,
                                inference: Inference,
                                verbose: bool = False,
                                chosen: int = None) -> RegMiniBatch:
        """ Compute the mean regularization over each image. 
            These regularizations are written only in terms of p.detached and big_masks.
            1. fg_pixel_fraction determines the overall foreground budget
            2. overlap make sure that mask do not overlap
        """

        # 1. Masks should not overlap:
        # A = (x1+x2+x3)^2 = x1^2 + x2^2 + x3^2 + 2 x1*x2 + 2 x1*x3 + 2 x2*x3
        # Therefore sum_{i \ne j} x_i x_j = x1*x2 + x1*x3 + x2*x3 = 0.5 * [(sum xi)^2 - (sum xi^2)]
        x = inference.prob[..., None, None, None] * inference.big_mask_NON_interacting
        sum_x = torch.sum(x, dim=-5)  # sum over boxes
        sum_x_squared = torch.sum(x * x, dim=-5)
        tmp_value = (sum_x * sum_x - sum_x_squared).clamp(min=0)
        overlap = 0.5 * torch.sum(tmp_value, dim=(-1, -2, -3))  # sum over ch, w, h
        cost_overlap = sample_from_constraints_dict(dict_soft_constraints=self.dict_soft_constraints,
                                                    var_name="overlap",
                                                    var_value=overlap,
                                                    verbose=verbose,
                                                    chosen=chosen)

        # Mask should have a min and max volume
        volume_mask_absolute = torch.sum(inference.big_mask, dim=(-1, -2, -3))  # sum over ch,w,h
        cost_volume_absolute = sample_from_constraints_dict(dict_soft_constraints=self.dict_soft_constraints,
                                                            var_name="mask_volume_absolute",
                                                            var_value=volume_mask_absolute,
                                                            verbose=verbose,
                                                            chosen=chosen)
        cost_volume_absolute_times_prob = torch.sum(cost_volume_absolute * inference.prob, dim=-2)  # sum over boxes

        # Note that before returning I am computing the mean over the batch_size (which is the only dimension left)
        # assert cost_fg_pixel_fraction.shape == cost_overlap.shape
        return RegMiniBatch(cost_overlap=cost_overlap.mean(),
                            cost_vol_absolute=cost_volume_absolute_times_prob.mean())
    
    def NLL_MSE(self, output: torch.tensor, target: torch.tensor, sigma: torch.tensor) -> torch.Tensor:
        return ((output-target)/sigma).pow(2)

    def compute_metrics(self,
                        imgs_in: torch.Tensor,
                        inference: Inference,
                        reg: RegMiniBatch) -> MetricMiniBatch:

        # Preparation
        batch_size, ch, w, h = imgs_in.shape
        n_boxes = inference.big_mask.shape[-5] 
        n_obj_counts = (inference.prob > 0.5).float().sum(-2).detach()  # sum over boxes dimension
        p_times_area_map = inference.p_map * inference.area_map
        mixing_k = inference.big_mask * inference.prob[..., None, None, None]
        mixing_fg = torch.sum(mixing_k, dim=-5)
        mixing_bg = torch.ones_like(mixing_fg) - mixing_fg
        assert len(mixing_fg.shape) == 4  # batch, ch=1, w, h

        # 1. Observation model
        # if the observation_std is fixed then normalization 1.0/sqrt(2*pi*sigma^2) is irrelevant.
        # We are better off using MeanSquareError metric
        nll_k = self.NLL_MSE(output=inference.big_img, target=imgs_in, sigma=self.sigma_fg)
        nll_bg = self.NLL_MSE(output=inference.big_bg, target=imgs_in, sigma=self.sigma_bg)  # batch_size, ch, w, h
        nll_av = (torch.sum(mixing_k * nll_k, dim=-5) + mixing_bg * nll_bg).mean()  # mean over batch_size, ch, w, h

        # 2. Regularizations
        reg_av: torch.Tensor = torch.zeros(1, device=imgs_in.device, dtype=imgs_in.dtype)  # shape: 1
        for f in reg._fields:
            reg_av += getattr(reg, f)
        reg_av = reg_av.mean()  # shape []

        # 2. Sparsity should encourage:
        # 1. small probabilities
        # 2. tight bounding boxes
        # 3. tight masks
        # Old solution: sparsity = p * area_box -> leads to square masks b/c they have no cost and lead to lower kl_mask
        # Medium solution: sparsity = \sum_{i,j} (p * area_box) + \sum_k (p_chosen * area_mask_chosen)
        #                        = fg_fraction_box + fg_fraction_box
        #                        -> lead to many small object b/c there is no cost
        # New solution = add term sum p so that many objects are penalized
        fg_fraction_mask_av = torch.sum(mixing_fg) / torch.numel(mixing_fg)  # divide by # total pixel
        fg_fraction_box_av = torch.sum(p_times_area_map) / torch.numel(mixing_fg)  # divide by # total pixel
        prob_total_av = torch.sum(inference.p_map)/ (batch_size * n_boxes)  # quickly converge to order 1

        # 4. compute the KL for each image
        kl_zinstance_av = torch.mean(inference.kl_zinstance_each_obj)  # choose latent dim z so that this number is order 1. 
        kl_zwhere_av = torch.sum(inference.kl_zwhere_map) / (batch_size * n_boxes * 4)  # order 1
        kl_logit_tot = torch.sum(inference.kl_logit_map) / batch_size  # this will be normalized by running average -> order 1

        # 5. compute the moving averages
        with torch.no_grad():
            input_dict = {"kl_logit_tot": kl_logit_tot.item()}
            
            # Only if in training mode I accumulate the moving average
            if self.training:
                ma_dict = self.ma_calculator.accumulate(input_dict)
            else:
                ma_dict = input_dict

<<<<<<< HEAD
        # 6. Loss_VAE
        kl_av = kl_zinstance_av + kl_zwhere_av + kl_logit_tot / (1E-3 + ma_dict["kl_logit_tot"])
        sparsity_av = fg_fraction_box + fg_fraction_av + prob_total / (1E-3 + ma_dict["prob_total"])
        assert nll_av.shape == reg_av.shape == kl_av.shape == sparsity_av.shape
        # print(nll_av, reg_av, kl_av, sparsity_av)
=======
>>>>>>> fbd4113d

        # Note that I clamp in_place
        with torch.no_grad():
            f_balance = self.geco_balance_factor.data.clamp_(min=min(self.geco_dict["factor_balance_range"]),
                                                             max=max(self.geco_dict["factor_balance_range"]))
            f_sparsity = self.geco_sparsity_factor.data.clamp_(min=min(self.geco_dict["factor_sparsity_range"]),
                                                               max=max(self.geco_dict["factor_sparsity_range"]))

        # 6. Loss_VAE
        # TODO: 
        # 1. try: loss_vae = f_balance * (nll_av + reg_av) + (1.0-f_balance) * (kl_av + f_sparsity * sparsity_av)
        # 2. move reg_av to the other size, i.e. proportional to 1-f_balance
        kl_av = kl_zinstance_av + kl_zwhere_av + kl_logit_tot / (1E-3 + ma_dict["kl_logit_tot"])
        sparsity_av = fg_fraction_mask_av + fg_fraction_box_av + prob_total_av
        assert nll_av.shape == reg_av.shape == kl_av.shape == sparsity_av.shape

        loss_vae = f_sparsity * sparsity_av + f_balance * (nll_av + reg_av) + (1.0 - f_balance) * kl_av



        # GECO BUSINESS
        if self.geco_dict["is_active"]:
            with torch.no_grad():
                # If fg_fraction_av > max(target) -> tmp1 > 0 -> delta_1 < 0 -> too much fg -> increase sparsity
                # If fg_fraction_av < min(target) -> tmp2 > 0 -> delta_1 > 0 -> too little fg -> decrease sparsity
                fg_fraction_av = torch.mean(mixing_fg)
                tmp1 = max(0, fg_fraction_av - max(self.geco_dict["target_fg_fraction"]))
                tmp2 = max(0, min(self.geco_dict["target_fg_fraction"]) - fg_fraction_av)
                delta_1 = torch.tensor(tmp2 - tmp1, dtype=loss_vae.dtype, device=loss_vae.device, requires_grad=False)

                # If nll_av > max(target) -> tmp3 > 0 -> delta_2 < 0 -> bad reconstruction -> increase f_balance
                # If nll_av < min(target) -> tmp4 > 0 -> delta_2 > 0 -> too good reconstruction -> decrease f_balance
                tmp3 = max(0, nll_av - max(self.geco_dict["target_nll"]))
                tmp4 = max(0, min(self.geco_dict["target_nll"]) - nll_av)
                delta_2 = torch.tensor(tmp4 - tmp3, dtype=loss_vae.dtype, device=loss_vae.device, requires_grad=False)

            loss_1 = self.geco_sparsity_factor * delta_1
            loss_2 = self.geco_balance_factor * delta_2
            loss_av = loss_vae + loss_1 + loss_2 - (loss_1 + loss_2).detach()
        else:
            delta_1 = torch.tensor(0.0, dtype=loss_vae.dtype, device=loss_vae.device)
            delta_2 = torch.tensor(0.0, dtype=loss_vae.dtype, device=loss_vae.device)
            loss_av = loss_vae

        # add everything you want as long as there is one loss
        return MetricMiniBatch(loss=loss_av,
                               nll=nll_av.detach(),
                               reg=reg_av.detach(),
                               kl_tot=kl_av.detach(),
                               kl_instance=kl_zinstance_av.detach(),
                               kl_where=kl_zwhere_av.detach(),
                               kl_logit=kl_logit_tot.detach(),
                               sparsity=sparsity_av.detach(),
                               fg_fraction=torch.mean(mixing_fg).detach(),
                               geco_sparsity=f_sparsity,
                               geco_balance=f_balance,
                               delta_1=delta_1,
                               delta_2=delta_2,
                               length_GP=inference.length_scale_GP.detach(),
                               n_obj_counts=n_obj_counts)

<<<<<<< HEAD
    def _segment(self, batch_imgs,
                 n_objects_max: Optional[int] = None,
                 prob_corr_factor: Optional[float] = None,
                 overlap_threshold: Optional[float] = None,
                 draw_boxes: bool = False,
                 noisy_sampling: bool = True):
=======


    def segment(self, img,
                n_objects_max: Optional[int] = None,
                prob_corr_factor: Optional[float] = None,
                overlap_threshold: Optional[float] = None,
                draw_boxes: bool = False,
                noisy_sampling: bool = True):
>>>>>>> fbd4113d

        n_objects_max = self.input_img_dict["n_objects_max"] if n_objects_max is None else n_objects_max
        prob_corr_factor = getattr(self, "prob_corr_factor", 0.0) if prob_corr_factor is None else prob_corr_factor
        overlap_threshold = self.nms_dict["overlap_threshold"] if overlap_threshold is None else overlap_threshold

        with torch.no_grad():
            inference = self.inference_and_generator(imgs_in=batch_imgs,
                                                     generate_synthetic_data=False,
                                                     prob_corr_factor=prob_corr_factor,
                                                     overlap_threshold=overlap_threshold,
                                                     n_objects_max=n_objects_max,
                                                     topk_only=False,
                                                     noisy_sampling=noisy_sampling,
                                                     bg_is_zero=True,
                                                     bg_resolution=(1, 1))

            # make the segmentation mask (one integer for each object)
            mixing_k = inference.big_mask * inference.prob[..., None, None, None]
            most_likely_instance, index = torch.max(mixing_k, dim=-5, keepdim=True)
            integer_segmentation_mask = ((most_likely_instance > 0.5) * (index + 1)).squeeze(-5)  # bg = 0 fg = 1,2,3,...

            if draw_boxes:
                bounding_boxes = draw_bounding_boxes(prob=inference.prob,
                                                     bounding_box=inference.bounding_box,
                                                     width=integer_segmentation_mask.shape[-2],
                                                     height=integer_segmentation_mask.shape[-1])
            else:
                bounding_boxes = torch.zeros_like(integer_segmentation_mask)

        return bounding_boxes + integer_segmentation_mask

    def segment_with_tiling(self, single_img: torch.Tensor,
                            crop_size: tuple,
                            stride: tuple,
                            n_objects_max_per_patch: Optional[int] = None,
                            prob_corr_factor: Optional[float] = None,
                            overlap_threshold: Optional[float] = None):

        n_objects_max_per_patch = self.input_img_dict["n_objects_max"] if n_objects_max_per_patch is \
                                                                          None else n_objects_max_per_patch
        prob_corr_factor = getattr(self, "prob_corr_factor", 0.0) if prob_corr_factor is None else prob_corr_factor
        overlap_threshold = self.nms_dict["overlap_threshold"] if overlap_threshold is None else overlap_threshold

        assert len(single_img.shape) == 3
        w_img, h_img = single_img.shape[-2:]

        with torch.no_grad():

            iw_start = [x for x in range(0, crop_size[0], stride[0])]
            ih_start = [x for x in range(0, crop_size[1], stride[1])]
            ch = len(iw_start) * len(ih_start)
            print(f'I will produce {ch} segmentation masks each stored in a different channel')

            pad_w = crop_size[0] - stride[0]
            pad_h = crop_size[1] - stride[1]
            img_padded = F.pad(single_img.unsqueeze(0), pad=[pad_w, pad_w, pad_h, pad_h], mode='reflect')
            w_paddded, h_padded = img_padded.shape[-2:]
            segmentation = torch.zeros((ch, w_paddded, h_padded), device=single_img.device, dtype=torch.long)

            # print("iw_start -->", iw_start)
            # print("ih_start -->", ih_start)

            ch = -1
            for iw in iw_start:
                for ih in ih_start:
                    ch += 1
                    # print("coordinate upper corner ->", iw, ih, "channel", ch)

                    # Make a batch of images with non-overlapping tiles
                    crops = []
                    location_of_corner = []
                    for i in range(iw, w_img + iw, crop_size[0]):
                        for j in range(ih, h_img + ih, crop_size[1]):
                            crops.append(img_padded[..., i:(i + crop_size[0]), j:(j + crop_size[1])])
                            location_of_corner.append([i, j])
                    batch_imgs = torch.cat([img for img in crops], dim=0)
                    print("batch_of_imgs.shape -->", batch_imgs.shape)

                    # Segmentation
<<<<<<< HEAD
                    integer_mask = self._segment(batch_imgs,
                                                 n_objects_max=n_objects_max_per_patch,
                                                 prob_corr_factor=prob_corr_factor,
                                                 overlap_threshold=overlap_threshold,
                                                 draw_boxes=False,
                                                 noisy_sampling=True).long()
=======
                    integer_mask = self.segment(batch_of_imgs,
                                                n_objects_max=n_objects_max_per_patch,
                                                prob_corr_factor=prob_corr_factor,
                                                overlap_threshold=overlap_threshold,
                                                draw_boxes=False,
                                                noisy_sampling=True).long()
>>>>>>> fbd4113d

                    # Shift the index of the integer_masks
                    max_integer = torch.max(integer_mask.flatten(start_dim=1), dim=-1)[0]
                    assert max_integer.shape[0] == batch_imgs.shape[0]
                    integer_shift = torch.cumsum(max_integer, dim=0) - max_integer
<<<<<<< HEAD
                    integer_mask_shifted = (integer_mask + integer_shift.view(-1, 1, 1, 1)) * (integer_mask > 0).long()
=======
                    integer_mask_shifted = (integer_mask + integer_shift.view(-1,1,1,1)) * (integer_mask > 0).long()
>>>>>>> fbd4113d
                    
                    # Make a single large image with the results
                    for n, locs in enumerate(location_of_corner):
                        # print("ch, n, locs -->", ch, n, locs)
                        segmentation[ch,
                                     locs[0]:(locs[0] + crop_size[0]),
                                     locs[1]:(locs[1] + crop_size[1])] = integer_mask_shifted[n, 0, :, :]

        return segmentation[:, pad_w:pad_w + w_img, pad_h:pad_w + h_img]

    # this is the generic function which has all the options unspecified
    def process_batch_imgs(self,
                           imgs_in: torch.tensor,
                           generate_synthetic_data: bool,
                           topk_only: bool,
                           draw_image: bool,
                           draw_boxes: bool,
                           verbose: bool,
                           noisy_sampling: bool,
                           prob_corr_factor: float,
                           overlap_threshold: float,
                           n_objects_max: int,
                           bg_is_zero: bool,
                           bg_resolution: tuple):
        """ It needs to return: metric (with a .loss member) and whatever else """

        # Checks
        assert len(imgs_in.shape) == 4
        assert self.input_img_dict["ch_in"] == imgs_in.shape[-3]
        # End of Checks #

        results = self.inference_and_generator(imgs_in=imgs_in,
                                               generate_synthetic_data=generate_synthetic_data,
                                               prob_corr_factor=prob_corr_factor,
                                               overlap_threshold=overlap_threshold,
                                               n_objects_max=n_objects_max,
                                               topk_only=topk_only,
                                               noisy_sampling=noisy_sampling,
                                               bg_is_zero=bg_is_zero,
                                               bg_resolution=bg_resolution)

        regularizations = self.compute_regularizations(inference=results,
                                                       verbose=verbose)

        metrics = self.compute_metrics(imgs_in=imgs_in,
                                       inference=results,
                                       reg=regularizations)

        all_metrics = Metric_and_Reg.from_merge(metrics=metrics, regularizations=regularizations)

        with torch.no_grad():
            if draw_image:
                imgs_rec = draw_img(prob=results.prob,
                                    bounding_box=results.bounding_box,
                                    big_mask=results.big_mask,
                                    big_img=results.big_img,
                                    draw_boxes=draw_boxes)
            else:
                imgs_rec = torch.zeros_like(imgs_in)

        return Output(metrics=all_metrics, inference=results, imgs=imgs_rec)

    def forward(self,
                imgs_in: torch.tensor,
                draw_image: bool = False,
                draw_boxes: bool = False,
                verbose: bool = False):

        return self.process_batch_imgs(imgs_in=imgs_in,
                                       generate_synthetic_data=False,
                                       topk_only=False,
                                       draw_image=draw_image,
                                       draw_boxes=draw_boxes,
                                       verbose=verbose,
                                       noisy_sampling=True, #True if self.training else False,
                                       prob_corr_factor=getattr(self, "prob_corr_factor", 0.0),
                                       overlap_threshold=self.nms_dict.get("overlap_threshold", 0.3),
                                       n_objects_max=self.input_img_dict["n_objects_max"],
                                       bg_is_zero=self.input_img_dict.get("bg_is_zero", True),
                                       bg_resolution=self.input_img_dict.get("bg_resolution", (2, 2)))

    def generate(self,
                 imgs_in: torch.tensor,
                 draw_boxes: bool = False,
                 verbose: bool = False):

        with torch.no_grad():

            return self.process_batch_imgs(imgs_in=torch.zeros_like(imgs_in),
                                           generate_synthetic_data=True,
                                           topk_only=False,
                                           draw_image=True,
                                           draw_boxes=draw_boxes,
                                           verbose=verbose,
                                           noisy_sampling=True,
                                           prob_corr_factor=0.0,
                                           overlap_threshold=self.nms_dict.get("overlap_threshold", 0.3),
                                           n_objects_max=self.input_img_dict["n_objects_max"],
                                           bg_is_zero=True,
                                           bg_resolution=(2, 2))
<|MERGE_RESOLUTION|>--- conflicted
+++ resolved
@@ -159,7 +159,6 @@
             self.sigma_fg = self.sigma_fg.cuda()
             self.sigma_bg = self.sigma_bg.cuda()
 
-
     def compute_regularizations(self,
                                 inference: Inference,
                                 verbose: bool = False,
@@ -208,7 +207,7 @@
 
         # Preparation
         batch_size, ch, w, h = imgs_in.shape
-        n_boxes = inference.big_mask.shape[-5] 
+        n_boxes = inference.big_mask.shape[-5]
         n_obj_counts = (inference.prob > 0.5).float().sum(-2).detach()  # sum over boxes dimension
         p_times_area_map = inference.p_map * inference.area_map
         mixing_k = inference.big_mask * inference.prob[..., None, None, None]
@@ -243,7 +242,7 @@
         prob_total_av = torch.sum(inference.p_map)/ (batch_size * n_boxes)  # quickly converge to order 1
 
         # 4. compute the KL for each image
-        kl_zinstance_av = torch.mean(inference.kl_zinstance_each_obj)  # choose latent dim z so that this number is order 1. 
+        kl_zinstance_av = torch.mean(inference.kl_zinstance_each_obj)  # choose latent dim z so that this number is order 1.
         kl_zwhere_av = torch.sum(inference.kl_zwhere_map) / (batch_size * n_boxes * 4)  # order 1
         kl_logit_tot = torch.sum(inference.kl_logit_map) / batch_size  # this will be normalized by running average -> order 1
 
@@ -257,14 +256,6 @@
             else:
                 ma_dict = input_dict
 
-<<<<<<< HEAD
-        # 6. Loss_VAE
-        kl_av = kl_zinstance_av + kl_zwhere_av + kl_logit_tot / (1E-3 + ma_dict["kl_logit_tot"])
-        sparsity_av = fg_fraction_box + fg_fraction_av + prob_total / (1E-3 + ma_dict["prob_total"])
-        assert nll_av.shape == reg_av.shape == kl_av.shape == sparsity_av.shape
-        # print(nll_av, reg_av, kl_av, sparsity_av)
-=======
->>>>>>> fbd4113d
 
         # Note that I clamp in_place
         with torch.no_grad():
@@ -274,7 +265,7 @@
                                                                max=max(self.geco_dict["factor_sparsity_range"]))
 
         # 6. Loss_VAE
-        # TODO: 
+        # TODO:
         # 1. try: loss_vae = f_balance * (nll_av + reg_av) + (1.0-f_balance) * (kl_av + f_sparsity * sparsity_av)
         # 2. move reg_av to the other size, i.e. proportional to 1-f_balance
         kl_av = kl_zinstance_av + kl_zwhere_av + kl_logit_tot / (1E-3 + ma_dict["kl_logit_tot"])
@@ -326,23 +317,12 @@
                                length_GP=inference.length_scale_GP.detach(),
                                n_obj_counts=n_obj_counts)
 
-<<<<<<< HEAD
     def _segment(self, batch_imgs,
                  n_objects_max: Optional[int] = None,
                  prob_corr_factor: Optional[float] = None,
                  overlap_threshold: Optional[float] = None,
                  draw_boxes: bool = False,
                  noisy_sampling: bool = True):
-=======
-
-
-    def segment(self, img,
-                n_objects_max: Optional[int] = None,
-                prob_corr_factor: Optional[float] = None,
-                overlap_threshold: Optional[float] = None,
-                draw_boxes: bool = False,
-                noisy_sampling: bool = True):
->>>>>>> fbd4113d
 
         n_objects_max = self.input_img_dict["n_objects_max"] if n_objects_max is None else n_objects_max
         prob_corr_factor = getattr(self, "prob_corr_factor", 0.0) if prob_corr_factor is None else prob_corr_factor
@@ -354,6 +334,7 @@
                                                      prob_corr_factor=prob_corr_factor,
                                                      overlap_threshold=overlap_threshold,
                                                      n_objects_max=n_objects_max,
+                                                     dropout_prob=0.0,
                                                      topk_only=False,
                                                      noisy_sampling=noisy_sampling,
                                                      bg_is_zero=True,
@@ -422,38 +403,27 @@
                     print("batch_of_imgs.shape -->", batch_imgs.shape)
 
                     # Segmentation
-<<<<<<< HEAD
                     integer_mask = self._segment(batch_imgs,
                                                  n_objects_max=n_objects_max_per_patch,
                                                  prob_corr_factor=prob_corr_factor,
                                                  overlap_threshold=overlap_threshold,
                                                  draw_boxes=False,
                                                  noisy_sampling=True).long()
-=======
-                    integer_mask = self.segment(batch_of_imgs,
-                                                n_objects_max=n_objects_max_per_patch,
-                                                prob_corr_factor=prob_corr_factor,
-                                                overlap_threshold=overlap_threshold,
-                                                draw_boxes=False,
-                                                noisy_sampling=True).long()
->>>>>>> fbd4113d
 
                     # Shift the index of the integer_masks
                     max_integer = torch.max(integer_mask.flatten(start_dim=1), dim=-1)[0]
                     assert max_integer.shape[0] == batch_imgs.shape[0]
                     integer_shift = torch.cumsum(max_integer, dim=0) - max_integer
-<<<<<<< HEAD
                     integer_mask_shifted = (integer_mask + integer_shift.view(-1, 1, 1, 1)) * (integer_mask > 0).long()
-=======
-                    integer_mask_shifted = (integer_mask + integer_shift.view(-1,1,1,1)) * (integer_mask > 0).long()
->>>>>>> fbd4113d
                     
+                    # print("integer_mask_shifted.shape -->", integer_mask_shifted.shape)
+
                     # Make a single large image with the results
                     for n, locs in enumerate(location_of_corner):
                         # print("ch, n, locs -->", ch, n, locs)
                         segmentation[ch,
                                      locs[0]:(locs[0] + crop_size[0]),
-                                     locs[1]:(locs[1] + crop_size[1])] = integer_mask_shifted[n, 0, :, :]
+                                     locs[1]:(locs[1] + crop_size[1])] = integer_mask_shifted[n, 0, :, :] #integer_mask[n, 0, :, :] 
 
         return segmentation[:, pad_w:pad_w + w_img, pad_h:pad_w + h_img]
 
@@ -546,4 +516,4 @@
                                            overlap_threshold=self.nms_dict.get("overlap_threshold", 0.3),
                                            n_objects_max=self.input_img_dict["n_objects_max"],
                                            bg_is_zero=True,
-                                           bg_resolution=(2, 2))
+                                           bg_resolution=(2, 2))