--- conflicted
+++ resolved
@@ -4,15 +4,9 @@
 
  "wdl.file_train" : "gs://ld-data-bucket/Allen_smFISH/smFISH_stitched_OLEH.tif",
  "wdl.file_test" : "gs://ld-results-bucket/ckpt/dummy_1.pkl",
-<<<<<<< HEAD
- "wdl.file_ckpt" : "gs://ld-results-bucket/ckpt/for_graph.pkl",
- "wdl.bucket_output" : "gs://ld-results-bucket",
- "wdl.dir_output" : "merfish_june23_v1",
-=======
  "wdl.file_ckpt" : "gs://ld-results-bucket/ckpt/v7_ckp_2000.pkl",
  "wdl.bucket_output" : "gs://ld-results-bucket",
  "wdl.dir_output" : "merfish_segment",
->>>>>>> fbd4113d
 
  "wdl.notebook_name": "MAIN.ipynb",
  "wdl.git_repo": "https://github.com/spacetx/spacetx-research.git",
@@ -21,11 +15,7 @@
  "simulation" : {
    "__comment" : "there are 3 types of runs: scratch, resume, pretrained",
    "type" : "resume",
-<<<<<<< HEAD
-   "MAX_EPOCHS" : 50000,
-=======
    "MAX_EPOCHS" : 5000,
->>>>>>> fbd4113d
    "TEST_FREQUENCY" : 100,
    "CHECKPOINT_FREQUENCY" : 100,
    "batch_size" : 128
